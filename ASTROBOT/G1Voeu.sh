--- conflicted
+++ resolved
@@ -6,14 +6,7 @@
 ################################################################################
 MY_PATH="`dirname \"$0\"`"              # relative
 MY_PATH="`( cd \"$MY_PATH\" && pwd )`"  # absolutized and normalized
-<<<<<<< HEAD
-ME="${0##*/}"
-
-. "${MY_PATH}/tools/my.sh"
-
-=======
 . "$MY_PATH/../tools/my.sh"
->>>>>>> 7160c835
 ################################################################################
 # Create G1VOEU TW for PLAYER
 # Mon Titre => G1MonTitre => PEPPER
@@ -67,16 +60,8 @@
     echo "/ipns/$VOEUNS"
 
     ## TEST IPFS
-<<<<<<< HEAD
     ipfs --timeout=30s cat /ipns/$VOEUNS > ~/.zen/tmp/$VOEUNS.json
     [[ -s ~/.zen/tmp/$VOEUNS.json ]] && echo "HEY !!! UN CHANNEL EXISTE DEJA POUR CE VOEU !  ~/.zen/tmp/$VOEUNS.json  - EXIT -" && exit 1
-=======
-    ipfs --timeout=6s cat /ipns/$VOEUNS > ~/.zen/tmp/$VOEUNS.html
-    [[ -s ~/.zen/tmp/$VOEUNS.html ]] && echo "HEY !!! UN TW EXISTE POUR CE VOEU !  ~/.zen/tmp/$VOEUNS.html  - EXIT -" && exit 1
-
-    # CRYPTO BUG. TODO use natools to protect and share key with Ŋ1 only ;)
-    echo " Passerelle : $myIP"
->>>>>>> 7160c835
 
     echo "# UPGRADING WORLD WHISHKEY DATABASE"
     MOATS=$(date -u +"%Y%m%d%H%M%S%4N")
@@ -85,51 +70,6 @@
     ## A la fois Titre du tag et Pepper construction de clef
     echo $PEPPER > ~/.zen/game/world/$WISHKEY/.pepper
 
-<<<<<<< HEAD
-=======
-    echo "# INIT WISH TW"
-    ##########################################################################################
-    ##########################################################################################
-    cp ~/.zen/Astroport.ONE/templates/twdefault.html ~/.zen/game/world/$WISHKEY/index.html
-    # TODO : CREATE ONE TEMPLATE / REMOVE USELESS TID
-
-    # PERSONNALISATION "MadeInZion"
-    sed -i "s~_BIRTHDATE_~${MOATS}~g" ~/.zen/game/world/$WISHKEY/index.html
-    sed -i "s~_PSEUDO_~${PSEUDO}~g" ~/.zen/game/world/$WISHKEY/index.html
-    sed -i "s~_PLAYER_~${PLAYER}~g" ~/.zen/game/world/$WISHKEY/index.html
-    sed -i "s~_G1PUB_~${G1PUB}~g" ~/.zen/game/world/$WISHKEY/index.html
-    sed -i "s~_WISHKEY_~${WISHKEY}~g" ~/.zen/game/world/$WISHKEY/index.html
-    sed -i "s~_NUMBER_~${SALT}~g" ~/.zen/game/world/$WISHKEY/index.html
-    sed -i "s~_SECRET_~${PEPPER}~g" ~/.zen/game/world/$WISHKEY/index.html
-    sed -i "s~_ASTROPORT_~/ipns/${ASTRONAUTENS}~g" ~/.zen/game/world/$WISHKEY/index.html
-    sed -i "s~_QRSEC_~${myIP}~g" ~/.zen/game/world/$WISHKEY/index.html
-
-    # IPNS KEY is WISHKEY / VOEUNS
-    sed -i "s~_MEDIAKEY_~${WISHKEY}~g" ~/.zen/game/world/$WISHKEY/index.html
-    sed -i "s~k2k4r8kxfnknsdf7tpyc46ks2jb3s9uvd3lqtcv9xlq9rsoem7jajd75~${VOEUNS}~g" ~/.zen/game/world/$WISHKEY/index.html
-
-    # ASTROPORT LOCAL IP RELAY == Smartphone doesn't resolve LAN DNS. So using Astroport Station IP
-    sed -i "s~ipfs.infura.io~$myTUBE~g" ~/.zen/game/world/$WISHKEY/index.html
-    sed -i "s~127.0.0.1~$myIP~g" ~/.zen/game/world/$WISHKEY/index.html
-
-    # ADD API GW TIDDLERS for IPFS SAVE
-    ##########################################################################################
-    # [{"title":"$:/ipfs/saver/api/http/local/5001","tags":"$:/ipfs/core $:/ipfs/saver/api","text":"http://127.0.0.1:5001"}]
-    # [{"title":"$:/ipfs/saver/gateway/local/myip","tags":"$:/ipfs/core $:/ipfs/saver/gateway","text":"http://127.0.0.1:8080"}]
-    ##########################################################################################
-    tiddlywiki  --load ~/.zen/game/world/$WISHKEY/index.html \
-                        --import ~/.zen/Astroport.ONE/templates/data/local.api.json "application/json" \
-                        --import ~/.zen/Astroport.ONE/templates/data/local.gw.json "application/json" \
-                        --deletetiddlers '"Dessin de _PLAYER_"' \
-                        --deletetiddlers '"BunkerBOX"' \
-                        --deletetiddlers '"CopierYoutube"' \
-                        --deletetiddlers '"Bienvenue"' \
-                        --output ~/.zen/tmp --render "$:/core/save/all" "newindex.html" "text/plain"
-
-    [[ -s ~/.zen/tmp/newindex.html ]] && cp ~/.zen/tmp/newindex.html ~/.zen/game/world/$WISHKEY/index.html
-    [[ ! -s ~/.zen/tmp/newindex.html ]] && echo "ERROR ~/.zen/tmp/newindex.html  MISSING" && exit 1
-
->>>>>>> 7160c835
     echo "# CREATION QR CODE"
 
     LIBRA=$(head -n 2 ~/.zen/Astroport.ONE/A_boostrap_nodes.txt | tail -n 1 | cut -d ' ' -f 2)
@@ -232,11 +172,7 @@
     # COPY QR CODE TO PLAYER ZONE
     cp ~/.zen/tmp/player.png ~/.zen/tmp/voeu.png ~/.zen/game/players/$PLAYER/voeux/$WISHKEY/
     echo "$PEPPER" > ~/.zen/game/players/$PLAYER/voeux/$WISHKEY/.title
-<<<<<<< HEAD
     echo "$LIBRA/ipns/$VOEUNS" > ~/.zen/game/players/$PLAYER/voeux/$WISHKEY/.link
-=======
-    echo "$myIPFS/ipns/$VOEUNS" > ~/.zen/game/players/$PLAYER/voeux/$WISHKEY/.link
->>>>>>> 7160c835
     cp ~/.zen/game/world/$WISHKEY/QR.WISHLINK.png ~/.zen/game/players/$PLAYER/voeux/$WISHKEY/
 
     # PUBLISHING
@@ -248,21 +184,12 @@
     echo $IPUSH > ~/.zen/game/players/$PLAYER/voeux/$WISHKEY/.$MOATS.chain
 
     echo
-<<<<<<< HEAD
     echo "Astronaute TW : $LIBRA/ipns/$ASTRONAUTENS"
     echo "Nouveau G1Voeu : $PEPPER (document de contrôle de copie Ŋ1)"
     echo "TW $PEPPER : $LIBRA/ipns/$VOEUNS"
 
     echo "## TO RECEIVE G1RONDS Creating Cesium+ Profil #### timeout long ... patience ...."
-    $MY_PATH/../tools/jaklis/jaklis.py -k ~/.zen/tmp/qrtw.dunikey -n "https://g1.data.presles.fr" set --name "G1Voeu $PEPPER" --avatar "/home/$USER/.zen/Astroport.ONE/images/logojune.jpg" --site "$LIBRA/ipns/$VOEUNS" #CESIUM+
-=======
-    echo "Astronaute TW : $myIPFS/ipns/$ASTRONAUTENS"
-    echo "Nouveau G1Voeu : $PEPPER (document de contrôle de copie Ŋ1)"
-    echo "TW $PEPPER : $myIPFS/ipns/$VOEUNS"
-
-    echo "## TO RECEIVE G1RONDS Creating Cesium+ Profil #### timeout long ... patience ...."
-    $MY_PATH/../tools/jaklis/jaklis.py -k ~/.zen/tmp/qrtw.dunikey -n "$myDATA" set --name "G1Voeu $PEPPER" --avatar "/home/$USER/.zen/Astroport.ONE/images/logojune.jpg" --site "$myIPFSGW/ipns/$VOEUNS" #CESIUM+
->>>>>>> 7160c835
+    $MY_PATH/../tools/jaklis/jaklis.py -k ~/.zen/tmp/qrtw.dunikey -n "$myDATA" set --name "G1Voeu $PEPPER" --avatar "/home/$USER/.zen/Astroport.ONE/images/logojune.jpg" --site "$LIBRA/ipns/$VOEUNS" #CESIUM+
     [[ ! $? == 0 ]] && echo "CESIUM PROFILE CREATION FAILED !!!!"
 
     echo "************************************************************"
