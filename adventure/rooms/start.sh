#!/bin/bash

clear

# Logic in the game is stored in .ben files. This sample has just one 'logic' file.
# You can add more logic files by simply adding a 'sed' command and appropriate .ben file.
# First off, let us reset the game logic. Use this as an example.

sed -i='' 's/on/off/' ../logic/leverlogic.ben
sed -i='' 's/on/off/' ../logic/leverlogic2.ben

# Who doesn't love ASCII text, right?
# Next up, let's initialise the Title Art
file1="../art/titleart.ben"
while IFS= read -r line
do
    echo "$line"
done <"$file1"
echo

# Next up, let's load in the initial introduction. Script is also stored in .ben files.
sleep 5
file2="../script/opening.ben"
while IFS= read -r line
do
    echo "$line"
done <"$file2"
read -p "Pressez sur [ENTER] pour démarrer..."

# Okay, now that the introduction is out of the way, we can start the first room!
clear
file1="../art/titleart.ben"
while IFS= read -r line
do
    echo "$line"
done <"$file1"
sleep 1

# Here's where you introduce the room to the player. Be sure to tell them if there
# Are exits - but don't give too much away. Make it fun for them to explore!
echo "Salut à toi jeune déglingo."
echo "Vous attérissez au chef lieu de L'île de le Réunion."
echo "Vous êtes actuellement situé à Saint Denis."
echo
echo "Vous devrez choisir entre plusiers choix pour vous déplacer."
echo "Le but de ce jeu est de pouvoir voyager vers l'îles Maurice."
echo
echo "Vous pouvez vous diriger selon les points cardinaux."
echo "Au nord vous diriger vers un taxi, au sud vers un bus, à l'est, une trotinette, à l'ouest, vous marcher jusquà trouver de l'aide"
echo
<<<<<<< HEAD
echo "Que voulez-vous faire? Les commandes sont : n, e, s, w, u et h."
=======
echo "Que voulez-vous faire? Les commandes sont : n, e, s, w, u, d et h."

>>>>>>> e7bb5d3f
# Now we wait for their response - and send them somewhere accordingly.
while true; do
    read -p "> " nsewuh
    case $nsewuh in
        d ) echo "Vous récupérez un écran portatif interactif par terre."
            echo "Appuyez sur Entrée pour continuer..."
            read -r
              # Exécutez riddle.sh après avoir ramassé l'écran
            ./riddle.sh  
            ;; 
        n ) ./white.sh
            exit ;;
        s ) ./brown.sh
            exit ;;
        e ) ./red.sh
            exit ;;
        w ) ./green.sh
            exit ;;
<<<<<<< HEAD
        u ) echo "Vous ouvrez votre sac il contient une tente, des vêtements, un thermos, une scie pliante et un couteau" ;;     # Something to say? You can also just echo.
        h ) echo "Suivez ses coordonnées GPS 16.864841, 11.953808" ;;
=======
        u ) echo "Vous ouvrez votre sac il contient une tente, des vêtements, un thermos, une scie pliante et un couteau" ;;
        h ) echo "Comment avez-vous pu arriver ici.? Des souvenirs vous reviennent... https://web.archive.org/web/20211129105224/https://oasis.astroport.com/a-quel-jeu-voulons-nous-jouer/" ;;
>>>>>>> e7bb5d3f
        * ) echo "Je suis désolé, je ne vous comprends pas. Les commandes sont : n, e, s, w, u et h..";;

    esac
done
exit<|MERGE_RESOLUTION|>--- conflicted
+++ resolved
@@ -48,12 +48,9 @@
 echo "Vous pouvez vous diriger selon les points cardinaux."
 echo "Au nord vous diriger vers un taxi, au sud vers un bus, à l'est, une trotinette, à l'ouest, vous marcher jusquà trouver de l'aide"
 echo
-<<<<<<< HEAD
-echo "Que voulez-vous faire? Les commandes sont : n, e, s, w, u et h."
-=======
+
 echo "Que voulez-vous faire? Les commandes sont : n, e, s, w, u, d et h."
 
->>>>>>> e7bb5d3f
 # Now we wait for their response - and send them somewhere accordingly.
 while true; do
     read -p "> " nsewuh
@@ -72,13 +69,8 @@
             exit ;;
         w ) ./green.sh
             exit ;;
-<<<<<<< HEAD
         u ) echo "Vous ouvrez votre sac il contient une tente, des vêtements, un thermos, une scie pliante et un couteau" ;;     # Something to say? You can also just echo.
         h ) echo "Suivez ses coordonnées GPS 16.864841, 11.953808" ;;
-=======
-        u ) echo "Vous ouvrez votre sac il contient une tente, des vêtements, un thermos, une scie pliante et un couteau" ;;
-        h ) echo "Comment avez-vous pu arriver ici.? Des souvenirs vous reviennent... https://web.archive.org/web/20211129105224/https://oasis.astroport.com/a-quel-jeu-voulons-nous-jouer/" ;;
->>>>>>> e7bb5d3f
         * ) echo "Je suis désolé, je ne vous comprends pas. Les commandes sont : n, e, s, w, u et h..";;
 
     esac
