--- conflicted
+++ resolved
@@ -24,14 +24,11 @@
             if [ "$leverstate" = "on" ]; then
                 echo "Une poignée est apparue sur la porte de la façade..."
             else
-<<<<<<< HEAD
-                echo "Vous êtes pris au piège"
-=======
+
               if [ "$leverstate2" = "on" ]; then
                 echo "Vous voyez une vitre qui peut être cassée avec votre marteau."
               else
                 echo "Vous en faites le tour..."
->>>>>>> e7bb5d3f
                 echo "Aucune entrée n'est visible."
               fi
             fi
@@ -52,13 +49,9 @@
         n ) echo " Les kaniars vous encercle en nombre et vous tabasse ... " ;;
         s ) ./mainroom.sh
             exit ;;
-<<<<<<< HEAD
         e ) echo " Les kaniars vous encercle en nombre et vous tabasse ... " ;;
         w ) echo "Vous courrez sans pouvoir trouver une échappatoire. Les kaniars vous encercle en nombre et vous tabasse ..." ;;
         * ) echo "Je suis désolé, je ne vous comprends pas. Les commandes sont : n, e, s, w ";;
-=======
-        e ) echo "Une corniche surplombe un ruisseau qui coule dans le fond de la ravine. Impossible de passer sans équipement" ;;
-        w ) echo "Vous voilà face à un Jardin luxuriant. Une cloture électrique le délimite et en empêche l'accès." ;;
         h )  echo "Vous voyez à l'interieur de la Station une video en cours de projection..."
                 sleep 2
               xdg-open "https://www.youtube.com/embed/Yk-WRXKysXM"
@@ -76,8 +69,6 @@
                 fi
             fi
             ;;
-        * ) echo "Je suis désolé, je ne vous comprends pas. Les commandes sont : n, e, s, w, u et h..";;
->>>>>>> e7bb5d3f
     esac
 done
 
